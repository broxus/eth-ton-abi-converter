--- conflicted
+++ resolved
@@ -5,14 +5,8 @@
 use borsh::{BorshDeserialize, BorshSerialize};
 use either::Either;
 use num_bigint::{BigInt, BigUint, Sign};
-<<<<<<< HEAD
 use ton_abi::{Param, ParamType, Token, TokenValue};
-use ton_block::{Deserializable, Grams, MsgAddress};
-use ton_types::Cell;
-=======
-use ton_abi::{ParamType, TokenValue};
 use ton_block::{Grams, MsgAddress};
->>>>>>> e7e9c63a
 
 pub fn serialize(tokens: &[Token]) -> Result<Vec<u8>> {
     let tokens_wrapped = tokens.iter().map(|item| TokenWrapper(&item.value));
@@ -79,7 +73,8 @@
         }
         ParamType::Cell => {
             let bytes = Vec::deserialize(reader)?;
-            let cell = Cell::construct_from_bytes(&bytes)?;
+            let cell = ton_types::deserialize_tree_of_cells(&mut &bytes[..])
+                .map_err(|e| anyhow::anyhow!("failed to deserialize cell: {}", e))?;
             Ok(TokenValue::Cell(cell))
         }
         ParamType::Map(key_ty, value_ty) => {
@@ -350,120 +345,7 @@
     }
 }
 
-<<<<<<< HEAD
 const MAX_SMALL_INT_SIZE: usize = 128;
-=======
-pub fn deserialize(reader: &mut &[u8], ty: &ParamType) -> anyhow::Result<TokenValue> {
-    match ty {
-        ParamType::Uint(size) => read_any_int(reader, *size, false),
-        ParamType::Int(size) => read_any_int(reader, *size, true),
-        ParamType::VarUint(size) => read_any_int(reader, *size, false),
-        ParamType::VarInt(size) => read_any_int(reader, *size, true),
-        ParamType::Bool => {
-            let bool = bool::deserialize(reader)?;
-            Ok(TokenValue::Bool(bool))
-        }
-        ParamType::Tuple(a) => {
-            let mut tokens = Vec::with_capacity(a.len());
-            for token in a {
-                let value = deserialize(reader, &token.kind)?;
-                let token = ton_abi::Token::new(&token.name, value);
-                tokens.push(token);
-            }
-            Ok(TokenValue::Tuple(tokens))
-        }
-        ParamType::Array(ty) => {
-            let size: u32 = u32::deserialize(reader)?;
-            let mut tokens = Vec::with_capacity(size as usize);
-            for _ in 0..size {
-                let value = deserialize(reader, ty)?;
-                tokens.push(value);
-            }
-            Ok(TokenValue::Array(*ty.clone(), tokens))
-        }
-        ParamType::FixedArray(ty, size) => {
-            let mut tokens = Vec::with_capacity(*size);
-            for _ in 0..*size {
-                let value = deserialize(reader, ty)?;
-                tokens.push(value);
-            }
-            Ok(TokenValue::FixedArray(*ty.clone(), tokens))
-        }
-        ParamType::Cell => {
-            let bytes = Vec::deserialize(reader)?;
-            let cell = ton_types::deserialize_tree_of_cells(&mut &bytes[..])?;
-            Ok(TokenValue::Cell(cell))
-        }
-        ParamType::Map(a, b) => {
-            let size = u32::deserialize(reader)?;
-            let mut tokens = BTreeMap::new();
-            for _ in 0..size {
-                let key = deserialize(reader, a)?.to_string();
-                let value = deserialize(reader, b)?;
-                tokens.insert(key, value);
-            }
-            Ok(TokenValue::Map(*a.clone(), *b.clone(), tokens))
-        }
-        ParamType::Address => {
-            let ty: u8 = u8::deserialize(reader)?;
-            if ty == 0 {
-                let wc: i8 = i8::deserialize(reader)?;
-                let address = <[u8; 32] as BorshDeserialize>::deserialize(reader)?;
-
-                let address = ton_block::MsgAddrStd::with_address(None, wc, address.into());
-                Ok(TokenValue::Address(MsgAddress::AddrStd(address)))
-            } else {
-                anyhow::bail!("unsupported address type")
-            }
-        }
-        ParamType::Bytes => {
-            let bytes = Vec::deserialize(reader)?;
-            Ok(TokenValue::Bytes(bytes))
-        }
-        ParamType::FixedBytes(size) => {
-            let mut buf = vec![0; *size as usize];
-            reader.read_exact(&mut buf)?;
-            Ok(TokenValue::FixedBytes(buf))
-        }
-        ParamType::String => {
-            let string = String::deserialize(reader)?;
-            Ok(TokenValue::String(string))
-        }
-        ParamType::Token => {
-            let amount = u128::deserialize(reader)?;
-            Ok(TokenValue::Token(Grams(amount)))
-        }
-        ParamType::Time => {
-            let time = u64::deserialize(reader)?;
-            Ok(TokenValue::Time(time))
-        }
-        ParamType::Expire => {
-            let expire = u32::deserialize(reader)?;
-            Ok(TokenValue::Expire(expire))
-        }
-        ParamType::PublicKey => {
-            let bytes: Option<[u8; 32]> = BorshDeserialize::deserialize(reader)?;
-            let pubkey = bytes
-                .map(|x| ed25519_dalek::PublicKey::from_bytes(&x))
-                .transpose()?;
-            Ok(TokenValue::PublicKey(pubkey))
-        }
-        ParamType::Optional(ty) => {
-            let is_set = bool::deserialize(reader)?;
-            if is_set {
-                let value = deserialize(reader, ty)?;
-                Ok(TokenValue::Optional(*ty.clone(), Some(Box::new(value))))
-            } else {
-                Ok(TokenValue::Optional(*ty.clone(), None))
-            }
-        }
-        ParamType::Ref(a) => {
-            let value = deserialize(reader, a)?;
-            Ok(TokenValue::Ref(Box::new(value)))
-        }
-    }
-}
->>>>>>> e7e9c63a
 
 #[cfg(test)]
 mod test {
